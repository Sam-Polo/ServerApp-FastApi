# auth_controller.py:
import hashlib
import uuid
from datetime import datetime, timedelta
import re
from typing import Annotated

from fastapi import APIRouter, HTTPException, Depends, Body
from fastapi.security import OAuth2PasswordBearer, OAuth2PasswordRequestForm
from sqlalchemy import select, delete
from sqlalchemy.ext.asyncio import AsyncSession
import jwt
from passlib.context import CryptContext
from sqlalchemy.orm import selectinload

from models import (RegisterRequestSchema, AuthRequestSchema,
                    RegisterResponseSchema, AuthResponseSchema,
                    UserModel, ActiveTokenModel, RevokedTokenModel,
                    UserResponseSchema, RefreshTokenModel, RoleModel)
from db import SessionDep, get_session


router = APIRouter(prefix='/auth', tags=['Авторизация'])

# настройка хеширования паролей
pwd_context = CryptContext(schemes=['bcrypt'], deprecated='auto')

# извлечение токена из заголовка запроса
oauth2_scheme = OAuth2PasswordBearer(tokenUrl='/auth/login')

# настройка JWT
SECRET_KEY = 'secret-asf'  # секретный ключ
ALGORITHM = 'HS256'
ACCESS_TOKEN_EXPIRE_MINUTES = 15  # время жизни токена в минутах
REFRESH_TOKEN_EXPIRE_DAYS = 7    # время жизни токена обновления
MAX_ACTIVE_TOKENS_PER_USER = 5  # макс. кол-во активных токенов


def hash_password(password: str) -> str:
    """
    Хеширует пароль с использованием bcrypt.
    """
    return pwd_context.hash(password)


def verify_password(plain_password: str, hashed_password: str) -> bool:
    """
    Проверяет, соответствует ли plain_password хешированному паролю.
    """
    return pwd_context.verify(plain_password, hashed_password)


def validate_username(username: str) -> bool:
    """
    Требования к username:
    - только латинские буквы
    - начинается с большой буквы
    - минимальная длина 7 символов
    """
    return bool(re.match(r'^[A-Z][a-zA-Z]{6,31}$', username))


def validate_email(email: str) -> bool:
    """
    email-формат.
    """
    return bool(re.match(r'^[a-zA-Z0-9_.+-]+@[a-zA-Z0-9-]+\.[a-zA-Z0-9-.]+$', email))


def validate_password(password: str) -> bool:
    """
    Требования к password:
    - минимальная длина 8 символов
    - содержит не менее 1 цифры
    - содержит не менее 1 символа
    - содержит не менее чем по 1 символу в верхнем и нижнем регистре
    """
    return bool(re.match(r'^(?=.*[0-9])(?=.*[^a-zA-Z0-9])(?=.*[A-Z])(?=.*[a-z]).{8,32}$', password))


@router.post('/register', status_code=201, response_model=RegisterResponseSchema)
async def register(user_data: RegisterRequestSchema, session: SessionDep):

    """
    Маршрут для регистрации пользователя.
    Принимает данные о пользователе и возвращает сообщение об успешной регистрации.
    """
    user_data.email = user_data.email.lower()

    # проверка username
    if not validate_username(user_data.username):
        raise HTTPException(
            status_code=400,
            detail='Имя пользователя должно содержать только латинские буквы, '
                   'начинаться с большой буквы и иметь длину не менее 7 символов.'
        )

    # проверка email
    if not validate_email(user_data.email):
        raise HTTPException(
            status_code=400,
            detail='Некорректный формат email.'
        )

    # проверка password
    if not validate_password(user_data.password):
        raise HTTPException(
            status_code=400,
            detail='Пароль должен содержать минимум 8 символов, '
                   'хотя бы одну цифру, один символ и буквы в верхнем и нижнем регистре.'
        )

    # проверка совпадения паролей
    if user_data.password != user_data.c_password:
        raise HTTPException(status_code=400,
                            detail='Пароли не совпадают')

    # проверка на существующего пользователя или email
    existing_user = await session.execute(
        select(UserModel).where(
            (UserModel.username == user_data.username) | (UserModel.email == user_data.email)
        )
    )
    if existing_user.scalar():
        raise HTTPException(status_code=400,
                            detail='Пользователь с таким именем или email уже существует')

    hashed_password = hash_password(user_data.password)     # хеширование пароля перед сохранением

    #   добавление нового пользователя в БД
    new_user = UserModel(
        username=user_data.username,
        email=user_data.email,
        hashed_password=hashed_password,
        birthday=user_data.birthday,
    )
    session.add(new_user)
    await session.commit()

    return user_data.to_response()


@router.post('/login', response_model=AuthResponseSchema)
async def login(session: SessionDep, form_data: OAuth2PasswordRequestForm = Depends()):
    """
    Маршрут для авторизации пользователя
    принимает логин и пароль, возвращает jwt-токен
    """
    # поиск пользователя в бд
    user = await session.execute(select(UserModel).where(UserModel.username == form_data.username))
    user = user.scalar()

    if not user or not verify_password(form_data.password, user.hashed_password):
        raise HTTPException(status_code=400, detail='Неверное имя пользователя или пароль')

    access_token, access_jti = create_access_token(data={'sub': user.username})
    refresh_token = create_refresh_token(data={'sub': user.username})
    await add_active_token(user_id=user.id, jti=access_jti, session=session)
    await add_refresh_token(user_id=user.id, token=refresh_token, session=session)

    return AuthResponseSchema(
        access_token=access_token,
        refresh_token=refresh_token,
        token_type='bearer')


def create_refresh_token(data: dict) -> str:
    """
    Создает refresh-токен на основе переданных данных
    """
    to_encode = data.copy()
    expire = datetime.utcnow() + timedelta(days=REFRESH_TOKEN_EXPIRE_DAYS)
    to_encode.update({'exp': expire})
    encoded_jwt = jwt.encode(to_encode, SECRET_KEY, algorithm=ALGORITHM)
    return encoded_jwt


def create_access_token(data: dict) -> tuple[str, str]:
    """
    Создает JWT-токен на основе переданных данных.
    """
    to_encode = data.copy()
    expire = datetime.utcnow() + timedelta(minutes=ACCESS_TOKEN_EXPIRE_MINUTES)
    jti = str(uuid.uuid4())
    to_encode.update({'exp': expire, 'jti': jti})
    encoded_jwt = jwt.encode(to_encode, SECRET_KEY, algorithm=ALGORITHM)
    return encoded_jwt, jti


async def verify_token(token: str, session: SessionDep):
    """
    Проверяет JWT-токен и возвращает его payload, если токен валиден.
    Также проверяет, не отозван ли токен.
    """
    try:
        payload = jwt.decode(token, SECRET_KEY, algorithms=[ALGORITHM])
    except jwt.ExpiredSignatureError:
        raise HTTPException(
            status_code=401,
            detail='Токен истёк',
            headers={'WWW-Authenticate': 'Bearer'},
        )
    except jwt.InvalidTokenError:
        raise HTTPException(
            status_code=401,
            detail='Неверный токен',
            headers={'WWW-Authenticate': 'Bearer'},
        )

    jti = payload.get('jti')
    if not jti:
        raise HTTPException(
            status_code=401,
            detail='Токен не содержит jti',
            headers={'WWW-Authenticate': 'Bearer'}
        )

    # чек, не отозван ли токен
    revoked_token = await session.execute(
        select(RevokedTokenModel).where(RevokedTokenModel.jti == jti)
    )
    if revoked_token.scalar():
        raise HTTPException(
            status_code=401,
            detail='Токен отозван',
            headers={'WWW-Authenticate': 'Bearer'},
        )

    # получаем пользователя по имени из payload
    user = await session.execute(
        select(UserModel).where(UserModel.username == payload['sub'])
    )
    user = user.scalar()

    if not user:
        raise HTTPException(status_code=404, detail='Пользователь не найден')

    return payload


async def add_active_token(user_id: int, jti: str, session: SessionDep):
    """
    Добавляет новый активный токен для пользователя.
    Если количество токенов превышает лимит, удаляет самый старый токен.
    """
    # получаем текущие активные токены пользователя
    active_tokens = await session.execute(
        select(ActiveTokenModel)
        .where(ActiveTokenModel.user_id == user_id)
        .order_by(ActiveTokenModel.created_at)
    )
    active_tokens = active_tokens.scalars().all()

    # если достигнут лимит, удаляем самый старый токен
    if len(active_tokens) >= MAX_ACTIVE_TOKENS_PER_USER:
        oldest_token = active_tokens[0]
        await session.delete(oldest_token)
        await session.flush()
        await session.commit()

    # Добавляем новый токен
    new_token = ActiveTokenModel(
        user_id=user_id,
        jti=jti,
        created_at=datetime.utcnow(),
        expires_at=datetime.utcnow() + timedelta(minutes=ACCESS_TOKEN_EXPIRE_MINUTES)
    )
    session.add(new_token)
    await session.commit()


async def add_refresh_token(user_id: int, token: str, session: SessionDep):
    """
    Добавляет новый токен обновления в БД
    """
    token_hash = hashlib.sha256(token.encode()).hexdigest()

    new_token = RefreshTokenModel(
        user_id=user_id,
        token_hash=token_hash,
        created_at=datetime.utcnow(),
        expires_at=datetime.utcnow() + timedelta(days=REFRESH_TOKEN_EXPIRE_DAYS)
    )
    session.add(new_token)
    await session.commit()


async def cleanup_expired_tokens(session: SessionDep):
    """
    Удаляет истёкшие токены из таблицы active_tokens.
    """
    models = [ActiveTokenModel, RevokedTokenModel, RefreshTokenModel]
    for model in models:
        await session.execute(delete(model).where(model.expires_at < datetime.utcnow()))
    await session.commit()


@router.get('/tokens')
async def get_active_tokens(session: SessionDep, token: str = Depends(oauth2_scheme),
):
    """
    Маршрут для получения списка активных токенов пользователя.
    """
    payload = await verify_token(token, session)
    user = await session.execute(select(UserModel).where(UserModel.username == payload['sub']))
    user = user.scalar()

    if not user:
        raise HTTPException(status_code=404, detail='Пользователь не найден')

    active_tokens = await session.execute(
        select(ActiveTokenModel).where(ActiveTokenModel.user_id == user.id)
    )
    active_tokens = active_tokens.scalars().all()

    # собираем токены заново на основе данных из базы
    token_list = []
    for t in active_tokens:
        # формируем payload для токена
        token_payload = {
            'sub': user.username,
            'exp': t.expires_at,
            'jti': t.jti
        }
        # кодируем токен
        reconstructed_token = jwt.encode(token_payload, SECRET_KEY, algorithm=ALGORITHM)
        token_list.append({
            'token': reconstructed_token,
            'created_at': t.created_at,
            'expires_at': t.expires_at,
        })

    return token_list


@router.post('/out')
async def logout(session: SessionDep, token: str = Depends(oauth2_scheme)):
    """
    Маршрут для разлогирования пользователя.
    Отзывает текущий токен доступа.
    """
    # проверяем валидность токена
    payload = await verify_token(token, session)

    jti = payload['jti']

    # проверяем, не отозван ли токен уже
    existing_token = await session.execute(
        select(RevokedTokenModel).where(RevokedTokenModel.jti == jti)
    )
    if existing_token.scalar():
        raise HTTPException(status_code=400, detail='Токен уже отозван')

    # добавляем токен в список отозванных
    revoked_token = RevokedTokenModel(
        jti=jti,
        expires_at=datetime.utcnow() + timedelta(minutes=ACCESS_TOKEN_EXPIRE_MINUTES)
    )
    session.add(revoked_token)

    # удаляем из активных токенов
    await session.execute(delete(ActiveTokenModel).where(ActiveTokenModel.jti == jti))
    await session.commit()

    return {'message': 'Вы успешно разлогинились'}


@router.post('/out_all')
async def revoke_all_tokens(session: SessionDep, token: str = Depends(oauth2_scheme)):
    """
    Маршрут для отзыва всех активных токенов пользователя.
    """
    payload = await verify_token(token, session)
    user = await session.execute(select(UserModel).where(UserModel.username == payload['sub']))
    user = user.scalar()

    if not user:
        raise HTTPException(status_code=404, detail='Пользователь не найден')

    # отзываем все access-токены
    active_tokens = await session.execute(
        select(ActiveTokenModel).where(ActiveTokenModel.user_id == user.id)
    )
    active_tokens = active_tokens.scalars().all()
    for t in active_tokens:
        session.add(RevokedTokenModel(
               jti=t.jti,
               expires_at=t.expires_at
        ))
    await session.execute(delete(ActiveTokenModel).where(ActiveTokenModel.user_id == user.id))

    # отзываем все refresh-токены
    await session.execute(delete(RefreshTokenModel).where(RefreshTokenModel.user_id == user.id))

    await session.commit()
    return {'message': 'Все токены успешно отозваны'}


@router.post('/refresh', response_model=AuthResponseSchema)
async def refresh_token(session: SessionDep, refresh_token: str = Body(..., embed=True)):
    """
    Маршрут для обновления access-токена с помощью refresh-токена
    """
    try:
        payload = jwt.decode(refresh_token, SECRET_KEY, algorithms=[ALGORITHM])
    except jwt.ExpiredSignatureError:
        raise HTTPException(status_code=401, detail='Refresh-токен истёк')
    except jwt.InvalidTokenError:
        raise HTTPException(status_code=401, detail='Неверный refresh-токен')

    token_hash = hashlib.sha256(refresh_token.encode()).hexdigest()

    # проверяем, существует ли refresh-токен в базе
    token_in_db = await session.execute(
        select(RefreshTokenModel).where(RefreshTokenModel.token_hash == token_hash)
    )
    token_in_db = token_in_db.scalar()
    if not token_in_db or token_in_db.expires_at < datetime.utcnow():
        raise HTTPException(status_code=401, detail='Refresh-токен недействителен или истёк')

    # получаем пользователя
    user = await session.execute(
        select(UserModel).where(UserModel.username == payload['sub'])
    )
    user = user.scalar()
    if not user:
        raise HTTPException(status_code=404, detail='Пользователь не найден')

    # генерируем новый access-токен
    new_access_token, new_jti = create_access_token(data={'sub': user.username})
    await add_active_token(user_id=user.id, jti=new_jti, session=session)

    # возвращаем оба токена (refresh_token остаётся тем же)
    return AuthResponseSchema(
        access_token=new_access_token,
        refresh_token=refresh_token,
        token_type='bearer'
    )


@router.get('/me', response_model=UserResponseSchema)
<<<<<<< HEAD
async def get_my_info(
    token: str = Depends(oauth2_scheme),
    session: AsyncSession = Depends(get_session),
):
=======
async def get_my_info(session: SessionDep, token: str = Depends(oauth2_scheme)):
    """
    Маршрут для получения информации о пользователе
    """
>>>>>>> a0b39a58
    payload = await verify_token(token, session)
    stmt = select(UserModel).where(UserModel.username == payload['sub']).options(
        selectinload(UserModel.role)  # Загружаем связанную роль
    )
    user = (await session.execute(stmt)).scalar_one_or_none()

    if not user:
        raise HTTPException(status_code=404, detail='Пользователь не найден')
    return UserResponseSchema(
        id=user.id,
        username=user.username,
        email=user.email,
        birthday=user.birthday,  # Оставляем как datetime, так как схема ожидает date
        role_id=user.role_id  # Используем role_id вместо role.code
    )


@router.post('/change_password')
async def change_password(
    session: SessionDep,
    old_password: str,
    new_password: str,
    token: str = Depends(oauth2_scheme),
):
    """
    Маршрут для смены пароля
    """
    payload = await verify_token(token, session)
    user = await session.execute(select(UserModel).where(UserModel.username == payload['sub']))
    user = user.scalar()

    if not user or not verify_password(old_password, user.hashed_password):
        raise HTTPException(status_code=400, detail='Старый пароль неверный')

    if not validate_password(new_password):
        raise HTTPException(status_code=400, detail='Новый пароль не соответствует требованиям')

    user.hashed_password = hash_password(new_password)
    await session.commit()

    return {'message': 'Пароль успешно изменен'}


async def get_current_user(session: SessionDep, token: str = Depends(oauth2_scheme)) -> UserModel:
    """
    Получение текущего пользователя по токену
    """
    # проверяем валидность токена и получаем payload
    payload = await verify_token(token, session)

    # ищем пользователя по username из payload
    stmt = select(UserModel).where(UserModel.username == payload['sub'])
    user = (await session.execute(stmt)).scalar_one_or_none()
    if not user:
        raise HTTPException(
            status_code=401,
            detail='Пользователь не найден',
            headers={'WWW-Authenticate': 'Bearer'}
        )

    # проверяем, что токен активен
    stmt_token = select(ActiveTokenModel).where(ActiveTokenModel.token == token)
    active_token = (await session.execute(stmt_token)).scalar_one_or_none()
    if not active_token or active_token.expires_at < datetime.utcnow():
        raise HTTPException(
            status_code=401,
            detail='Токен недействителен или истёк',
            headers={'WWW-Authenticate': 'Bearer'}
        )

    return user


async def check_permission(permission_code: str,
                          session: SessionDep,
                          current_user: UserModel = Depends(get_current_user)) -> UserModel:
    """
    Проверка наличия разрешения у текущего пользователя
    """
    if current_user.role_id is None:
        raise HTTPException(status_code=403, detail='У пользователя нет роли')

    # загружаем роль с её разрешениями
    stmt = select(RoleModel).where(RoleModel.id == current_user.role_id).options(
        selectinload(RoleModel.permissions)
    )
    result = await session.execute(stmt)
    role = result.scalar_one_or_none()

    if not role or role.deleted_at is not None:
        raise HTTPException(status_code=403, detail='Роль не найдена или удалена')

    # проверяем, есть ли нужное разрешение
    has_permission = any(perm.code == permission_code for perm in role.permissions)
    if not has_permission:
        raise HTTPException(status_code=403, detail=f'Нет разрешения "{permission_code}"')

    return current_user


# фабрика зависимостей
def require_permission(permission_code: str):
    """
    Создаёт зависимость для проверки конкретного разрешения
    """
    async def permission_dependency(session: SessionDep,
                                    current_user: UserModel = Depends(get_current_user)):
        return await check_permission(permission_code, session, current_user)
    return permission_dependency<|MERGE_RESOLUTION|>--- conflicted
+++ resolved
@@ -439,17 +439,10 @@
 
 
 @router.get('/me', response_model=UserResponseSchema)
-<<<<<<< HEAD
-async def get_my_info(
-    token: str = Depends(oauth2_scheme),
-    session: AsyncSession = Depends(get_session),
-):
-=======
 async def get_my_info(session: SessionDep, token: str = Depends(oauth2_scheme)):
     """
     Маршрут для получения информации о пользователе
     """
->>>>>>> a0b39a58
     payload = await verify_token(token, session)
     stmt = select(UserModel).where(UserModel.username == payload['sub']).options(
         selectinload(UserModel.role)  # Загружаем связанную роль
